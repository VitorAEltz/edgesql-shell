# EdgeSQL Shell

EdgeSQL Shell is a command-line interface (CLI) tool for interacting with Azion EdgeSQL Database, allowing users to manage databases, execute SQL commands, and perform various database operations.

## Features

- List all tables in a database
- Describe table schema
- Dump table structure as SQL
- List all databases
- Switch to a database by name
- Retrieve information about the current database
- Load and execute SQL statements from a file
- Create, destroy, or list databases
- Support for multiline SQL commands
- Transaction support
- Output to standard output or file
- Error handling and graceful exit

## Requirements

- Python 3.x
- Requests library
- Tabulate library
- SQLParse library
- PathValidate library

## Installation

1. Clone this repository:

   ```bash
   git clone git@github.com:aziontech/edgesql-shell.git
   ```
   
2. Install the dependencies:

   ```bash
   pip install -r requirements.txt
   ```

## Usage

1. Set your Azion authentication token as an environment variable:

   ```bash
    export AZION_TOKEN="your_auth_token_here"
   ```

2. Run the EdgeSQL Shell:

   ```bash
   python EdgeSQLShell.py
   ```

3. Use the commands listed below to interact with the EdgeSQL service:

   ```bash
<<<<<<< HEAD
.tables						# List all tables
.schema <table_name>		# Describe table schema
.dump <table_name> 			# Render database structure as SQL
.databases					# List all databases
.use <database_name>		# Switch to a database by name
.dbinfo						# Get information about the current database
.read <file_name>			# Load and execute SQL statements from a file
.create <database_name>		# Create a new database
.destroy <database_name>	# Destroy a database by name
.exit						# Exit the EdgeSQL Shell
```
=======
   .tables				# List all tables
   .schema <table_name>		# Describe table schema
   .databases			# List all databases
   .use <database_name>		# Switch to a database by name
   .dbinfo				# Get information about the current database
   .read <file_name>		# Load and execute SQL statements from a file
   .create <database_name>		# Create a new database
   .destroy <database_name>	# Destroy a database by name
   .exit				# Exit the EdgeSQL Shell
   ```
>>>>>>> d0eee1d1

## Contributing

Contributions are welcome! If you encounter any issues or have suggestions for improvements, please open an issue or submit a pull request.

## License

This project is licensed under the MIT License.<|MERGE_RESOLUTION|>--- conflicted
+++ resolved
@@ -56,7 +56,7 @@
 3. Use the commands listed below to interact with the EdgeSQL service:
 
    ```bash
-<<<<<<< HEAD
+
 .tables						# List all tables
 .schema <table_name>		# Describe table schema
 .dump <table_name> 			# Render database structure as SQL
@@ -68,18 +68,6 @@
 .destroy <database_name>	# Destroy a database by name
 .exit						# Exit the EdgeSQL Shell
 ```
-=======
-   .tables				# List all tables
-   .schema <table_name>		# Describe table schema
-   .databases			# List all databases
-   .use <database_name>		# Switch to a database by name
-   .dbinfo				# Get information about the current database
-   .read <file_name>		# Load and execute SQL statements from a file
-   .create <database_name>		# Create a new database
-   .destroy <database_name>	# Destroy a database by name
-   .exit				# Exit the EdgeSQL Shell
-   ```
->>>>>>> d0eee1d1
 
 ## Contributing
 
